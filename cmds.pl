# Copyright 2012 - 2013, Steve Rader
# Copyright 2013 - 2016, Scott Kostyshak

#------------------------------------------------------------------

sub prompt_quit {
  my $yes;
  if ($confirmation) {
    $yes = &prompt_y("Quit?");
    if ( ! $yes ) {
      &draw_prompt_line('');
      return;
    }
  }
  &clean_exit()
}

#------------------------------------------------------------------

sub task_add {
  my $str = &prompt_str("Add: ");
  if ( $str eq '' ) {
    &draw_prompt_line('');
    return;
  }
  # TODO: get rid off escaping by replacing the shell call in task_exec() by something like IPC::Open2().
  #       That would allow us to get rid of all shell expansions, quotations and escaping. [BaZo]
  $str =~ s{[&^\\]}{\\\&}g;
  my ($es,$result) = &task_exec("add $str");
  if ( $es != 0 ) {
    $error_msg = $result;
    &draw_error_msg();
    return;
  }
  $feedback_msg = $result;
  $reread_needed = 1;
}

#------------------------------------------------------------------

sub task_annotate {
  my $id = $report2taskid[$task_selected_idx];
  my $str = &prompt_str("Annotate: ");
  if ( $str eq '' ) {
    &draw_prompt_line('');
    return;
  }
  # This task_exec is different (from, e.g., the one in task_add)
  # because for annotatate we embed quotes since there is nothing
  # else for Taskwarrior to interpret. The advantage is that the
  # user does not need to worry about proper quoting.
  #
  # Because single quotes are the enclosing characters, they must be escaped.
  # This replaces each single quote inside $str with (1) a single quote to end
  # the single-quoting, a double quote to begin a new type of quoting, a single
  # quote (which is now embedded in a double quote so does not need escaping),
  # an end double-quote, and a begin-single-quote that will begin the rest of
  # the quoting. In summary, we rely on the sh and bash feature of stringing together multiple types of quotes
  $str =~ s/'/'"'"'/g;
  my ($es,$result) = &task_exec("$id annotate '$str'");
  if ( $es != 0 ) {
    $error_msg = $result;
    &draw_error_msg();
    return;
  }
  $feedback_msg = "Annotated task $id.";
  &draw_feedback_msg();
  $reread_needed = 1;
}

#------------------------------------------------------------------

sub task_den_or_del {
  my ($ch, $str, $yes);
  my $id = $report2taskid[$task_selected_idx];
  for my $t (0 .. $#{ $report_tokens[$task_selected_idx] } ) {
    $str .= "$report_tokens[$task_selected_idx][$t]";
  }
  my $target = ( $str !~ s/^\s*\d+[\/-]\d+[\/-]\d+\s+// )
             ? "task"
             : "annotation";
  $str =~ s/\s+$//;
  if ($confirmation) {
    $yes = &prompt_y("Delete current $target? ");
    if ( ! $yes ) {
      &draw_prompt_line('');
      return;
    }
  }
  my ($es,$result) = ($target eq "annotation")
                   ? &task_exec("$id denotate \"$str\"")
                   : &task_exec("$id delete rc.confirmation:no");
  if ( $es != 0 ) {
    $error_msg = $result;
    &draw_error_msg();
    return;
  }
  $feedback_msg = "Deleted $target.";
  &draw_feedback_msg();
  &flash_current_task();
  $reread_needed = 1;
}

#------------------------------------------------------------------

sub task_start_stop {
    my ($ch, $str, $yes);
    my $id = $report2taskid[$task_selected_idx];

    my ($state, $result1) = &task_exec("$id active");
    my $prompt = "stop";
    $feedback_msg = "Stopped task";

    if ($state != 0) {
        $prompt = "start";
        $feedback_msg = "Started task";
    }

    $yes = &prompt_y("$prompt task?");

    if (! $yes ) {
        &draw_prompt_line('');
        return;
    }

    my ($es, $result2) = &task_exec("$id $prompt");
    if ( $es != 0 ) {
        $error_msg = $result2;
        &draw_error_msg();
        return;
    }

    &draw_feedback_msg();
    $reread_needed = 1;
}

#------------------------------------------------------------------

sub task_done {
  my ($ch, $str, $yes);
  my $id = $report2taskid[$task_selected_idx];
  if ($confirmation) {
    $yes = &prompt_y("Mark task $id done? ");
    if ( ! $yes ) {
      &draw_prompt_line('');
      return;
    }
  }
  my ($es,$result) = &task_exec("$id done");
  if ( $es != 0 ) {
    $error_msg = $result;
    &draw_error_msg();
    return;
  }
  $feedback_msg = "Marked task done.";
  &draw_feedback_msg();
  &flash_current_task();
  $reread_needed = 1;
}

#------------------------------------------------------------------

sub task_filter {
  my ($c, $f);
  if ( $current_command =~ /(.*?)\s+(.*)/ ) {
    ($c,$f) = ($1,$2);
  } else {
    $c = $current_command;
    $f = '';
  }
  my $str = &prompt_str("Filter: $f");
  if ( $str eq '' ) {
    &draw_prompt_line('');
    $current_command = $c;
    if ( $f ne '' ) { $reread_needed = 1; }
    return;
  }
  $prev_command = $current_command;
  $current_command = "$c $str";
  $reread_needed = 1;
}

#------------------------------------------------------------------

sub task_modify {
  my $args = $_[0];
  my $id = $report2taskid[$task_selected_idx];
  &shell_exec("$task $id modify $args",'wait');
  $reread_needed = 1;
}

#------------------------------------------------------------------

sub task_modify_prompt {
  my $id = $report2taskid[$task_selected_idx];
  my $str = &prompt_str("Modify: ");
  if ( $str eq '' ) {
    &draw_prompt_line('');
    return;
  }
  &task_modify("$str");
  $reread_needed = 1;
}

#------------------------------------------------------------------

sub task_set_priority {
  my $id = $report2taskid[$task_selected_idx];
  my $prio = &task_info('Priority');
  if ( $prio eq '' ) {
    $prio = 'N';
  }
  my $p = &prompt_chr("Change priority (l/m/h/n): ");
  $p = uc($p);
  if ( $p ne $prio && $p =~ /[LMHN]/ ) {
    if ( $p eq 'N' ) {
      $p = '';
    }
    my ($es,$result) = &task_exec("$id modify 'prio:$p'");
    if ( $es != 0 ) {
      $error_msg = $result;
      &draw_error_msg();
      return;
    }
    $feedback_msg = "Modified task $id.";
    &flash_current_task();
    $reread_needed = 1;
  }
  else {
    &draw_prompt_line('');
    return;
  }
}

#------------------------------------------------------------------

sub task_set_project {
  my $id = $report2taskid[$task_selected_idx];
  my $p = &prompt_str("Project: ");
  if ( $p eq '' ) {
    &draw_prompt_line('');
    return;
  }
  my $proj = &task_info('Project');
  if ( $p eq $proj ) {
    beep();
    return;
  }
  my ($es,$result) = &task_exec("$id modify 'proj:$p'");
  if ( $es != 0 ) {
    $error_msg = $result;
    &draw_error_msg();
    return;
  }
  $feedback_msg = "Modified task $id.";
  &flash_current_task();
  $reread_needed = 1;
}

#------------------------------------------------------------------

<<<<<<< HEAD
sub task_set_wait {
  my $id = $report2taskid[$task_selected_idx];
  my $w = &prompt_str("Wait: ");
  if ( $w eq '' ) {
    &draw_prompt_line('');
    return;
  }
  my ($es,$result) = &task_exec("$id modify 'wait:$w'");
  if ( $es != 0 ) {
    $error_msg = $result;
    &draw_error_msg();
    return;
  }
=======
sub task_set_tag {
  my $id = $report2taskid[$task_selected_idx];
  my $tags = &prompt_str("Tag: ");
  if ( $tags eq '' ) {
    &draw_prompt_line('');
    return;
  }

  # multiple tags can be specified separated by spaces
  # keep track of the current modifier (default:+) and use it for subsequent tags
  # so "+a b c" means "+a +b +c" and "+a -b c" means "+a -b -c"
  my $mod='+';
  foreach my $t (split(/\s+/,$tags)) {
    next if $t =~ m/^\s*$/;

    # check if a + or - was specified
    my $fc = substr($t,0,1);
    if ( $fc eq '+'  or  $fc eq '-' ) {
      # if so, save the current modifier
      $mod = $fc;
    } else {
      # if not, add the current modifier
      $t = $mod . $t;
    }

    my ($es,$result) = &task_exec("$id modify '$t'");
    if ( $es != 0 ) {
      $error_msg = $result;
      &draw_error_msg();
      return;
    }
  }

>>>>>>> 8371c9ca
  $feedback_msg = "Modified task $id.";
  &flash_current_task();
  $reread_needed = 1;
}

#------------------------------------------------------------------

sub shell_command {
  my $args = $_[0];
  my ($opts, $cmd);
  if ( $args =~ /([^ ]*) (.+)/ ) {
    $opts = $1;
    $cmd = $2;
  }
  else {
    $error_msg = "Empty shell command for ':!'. See help (:h).";
    &draw_error_msg();
    return;
  }

  my $wait = "no-wait";
  foreach my $l ( split //, $opts ) {
    if ( $l eq 'r' ) {
      $reread_needed = 1;
    } elsif ( $l eq 'w' ) {
      $wait = "wait";
    } else {
      $error_msg = "$l is not a valid command option to ':!'. See help (:h).";
      &draw_error_msg();
      return;
    }
  }

  $cmd =~ s/%TASKID/$report2taskid[$task_selected_idx]/g;
  $cmd =~ s/%TASKARGS/$current_command/g;

  &shell_exec($cmd,"$wait");
}

return 1;<|MERGE_RESOLUTION|>--- conflicted
+++ resolved
@@ -259,7 +259,6 @@
 
 #------------------------------------------------------------------
 
-<<<<<<< HEAD
 sub task_set_wait {
   my $id = $report2taskid[$task_selected_idx];
   my $w = &prompt_str("Wait: ");
@@ -273,7 +272,13 @@
     &draw_error_msg();
     return;
   }
-=======
+  $feedback_msg = "Modified task $id.";
+  &flash_current_task();
+  $reread_needed = 1;
+}
+
+#------------------------------------------------------------------
+
 sub task_set_tag {
   my $id = $report2taskid[$task_selected_idx];
   my $tags = &prompt_str("Tag: ");
@@ -307,7 +312,6 @@
     }
   }
 
->>>>>>> 8371c9ca
   $feedback_msg = "Modified task $id.";
   &flash_current_task();
   $reread_needed = 1;
