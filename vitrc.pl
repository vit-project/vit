--- conflicted
+++ resolved
@@ -39,31 +39,23 @@
           }
           $burndown = $configval;
         }
-<<<<<<< HEAD
-        elsif ($configname eq "wait") {
-=======
         elsif ($configname eq "confirmation") {
           # TODO: fix code duplication (see above)
->>>>>>> dbf2036f
           if (!&sanitycheck_bool($configval)) {
             print STDERR "ERROR: boolean config variable '$configname' must ".
                          "be set to 'yes' or 'no'.\n";
             exit(1);
           }
-<<<<<<< HEAD
-          $nowait = ($configval eq "no");
-=======
           $confirmation = ( $configval eq "yes" ? 1 : undef );
         }
-        elsif ($configname eq "nowait") {
+        elsif ($configname eq "wait") {
           # TODO: more code duplication
           if (!&sanitycheck_bool($configval)) {
             print STDERR "ERROR: boolean config variable '$configname' must ".
                          "be set to 'yes' or 'no'.\n";
             exit(1);
           }
-          $nowait = $configval;
->>>>>>> dbf2036f
+          $nowait = ($configval eq "no");
         }
       }
     }
